--- conflicted
+++ resolved
@@ -1,29 +1,30 @@
-<<<<<<< HEAD
-=======
-/SuperClaude/
-/claudia/
->>>>>>> 82344793
+# Node.js / Build
 node_modules/
 dist/
+coverage/
+.cache/
+
+# Credentials & Tokens
 .env
 .env.local
-<<<<<<< HEAD
 .env.production
+credentials.json
+token.json
+google-credentials.json
+
+# Logs
 *.log
+
+# OS / Editor specific
 .DS_Store
 .idea/
 .vscode/
+
+# Submodules
+/SuperClaude/
+/claudia/
+
+# Vim swap files
 *.swp
 *.swo
-*~
-.cache/
-credentials.json
-token.json
-google-credentials.json
-=======
-.DS_Store
-*.log
-coverage/
-.vscode/
-.idea/
->>>>>>> 82344793
+*~